language: python
python:
# - 2.6
 - 2.7

env:
  global:
    - PATH=$HOME/miniconda/bin:$HOME/miniconda/envs/ci/bin/:$PATH
    - common_py_deps="pip nose cython jpype1 mdtraj scikit-learn"
    - doc_deps="ipython sphinx matplotlib numpydoc pyzmq"
<<<<<<< HEAD
#  matrix:
    - deps="scipy=0.15 numpy=1.9"
=======
    - deps="scipy=0.11 numpy=1.7"
  matrix:
    secure: "byk9bmnGvP3qDfpYvPKX4909KeS6pJQtfW+GkSsuHy4vnp++gu2IsXC/CJeCB0r7hpoRp7Z+XlOtYmJLvb585LZmGaqIs5LKs1DimJniAg5anpywOnaXodspeFcz6UWtLlIAQQS3SvP9SXvvrlIiF8IwXqWfEewtoGbpiCj3dEo="
>>>>>>> be353b3b
#    - deps="scipy=0.11 numpy=1.7 cython"
# - deps="numpy=0.12 numpy=1.8" 
# - deps="numpy=0.13 numpy=1.8" 
# - deps="numpy=0.14 numpy=1.9" 
# - deps="scipy=0.11 numpy=1.6"

before_install:
# before we invoke setup.py, install $common_deps with conda and let the rest
# (currently only pystallone) be resolved by setuptools.
- deactivate # travis python venv
- wget http://repo.continuum.io/miniconda/Miniconda-latest-Linux-x86_64.sh -O mc.sh -o /dev/null
- bash mc.sh -b
- conda create -q --yes -n ci -c https://conda.binstar.org/omnia/
        python=$TRAVIS_PYTHON_VERSION $deps $common_py_deps 
- source activate ci
- python -c "import scipy; print scipy.__version__; print scipy.__numpy_version__"
- conda list

install:
- python setup.py install

script:
- python setup.py test 

after_success:
- tools/ci/travis/make_docs.sh

deploy:
  edge: true # testing bleeding edge git deployment code
  provider: pypi
  distributions: "sdist"
  skip_cleanup: true
# docs_dir is ignored by travis (despite the issue filed against this feature, maybe its not yet active?
#  docs_dir: doc/build/html
# TODO: security tokens are encrypted on repository base (reencrypt when moving repo to cmb organisation) 
  user:
    secure: "Z6h333HK9R9b4vwYzk5N54IeMJ8vmd4V+vXRTLNnOCCqVkWcocWY9HBX2s9jk3TkSJbg9eL/EVzCv7HVGY1A80czNN160Vj3z5J51WEfHk4hhC7GDSXEU1CGRdp3j+79/WeaioOstq3y4Mxy6v1Afn3k7gAY7ui+yYbSEbRIG0A="
  password:
    secure: "F3I26Mx0vbiIrSf/MsE8OGNV4xr82Wx4AWItHcXEq+pwBreNyCg/KVQInJ90lSh2RmvGAMmzw6rQ4EFaHYrFuAekilM/4tkRBGF/pSrEG7KSL2ysyoJIqTRncJCs1USyNYWodmXjRTQjLyJKoZufpNZ4u6Da1pVQDZqbsL0LtZo="
  on:
    python: 2.7 # only upload docs and sdist for py27
    tags: true
    # TODO: should only deploy for tagged master release as soon as stable
    # temporary workaround for travis issue #1675
    all_branches: true
<|MERGE_RESOLUTION|>--- conflicted
+++ resolved
@@ -8,14 +8,9 @@
     - PATH=$HOME/miniconda/bin:$HOME/miniconda/envs/ci/bin/:$PATH
     - common_py_deps="pip nose cython jpype1 mdtraj scikit-learn"
     - doc_deps="ipython sphinx matplotlib numpydoc pyzmq"
-<<<<<<< HEAD
-#  matrix:
-    - deps="scipy=0.15 numpy=1.9"
-=======
     - deps="scipy=0.11 numpy=1.7"
   matrix:
     secure: "byk9bmnGvP3qDfpYvPKX4909KeS6pJQtfW+GkSsuHy4vnp++gu2IsXC/CJeCB0r7hpoRp7Z+XlOtYmJLvb585LZmGaqIs5LKs1DimJniAg5anpywOnaXodspeFcz6UWtLlIAQQS3SvP9SXvvrlIiF8IwXqWfEewtoGbpiCj3dEo="
->>>>>>> be353b3b
 #    - deps="scipy=0.11 numpy=1.7 cython"
 # - deps="numpy=0.12 numpy=1.8" 
 # - deps="numpy=0.13 numpy=1.8" 
@@ -28,7 +23,7 @@
 - deactivate # travis python venv
 - wget http://repo.continuum.io/miniconda/Miniconda-latest-Linux-x86_64.sh -O mc.sh -o /dev/null
 - bash mc.sh -b
-- conda create -q --yes -n ci -c https://conda.binstar.org/omnia/
+- conda create -q --yes -n ci -c https://conda.binstar.org/marscher 
         python=$TRAVIS_PYTHON_VERSION $deps $common_py_deps 
 - source activate ci
 - python -c "import scipy; print scipy.__version__; print scipy.__numpy_version__"
